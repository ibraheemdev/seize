--- conflicted
+++ resolved
@@ -23,11 +23,7 @@
 fast-barrier = ["windows-sys", "libc"]
 
 [dev-dependencies]
-<<<<<<< HEAD
-criterion = "0.3.6"
-=======
 criterion = "0.7.0"
->>>>>>> d489d051
 crossbeam-epoch = "0.9.8"
 haphazard = "0.1.8"
 
